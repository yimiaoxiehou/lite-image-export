--- conflicted
+++ resolved
@@ -2,770 +2,453 @@
 
 import (
 	"archive/tar"
-	"crypto/sha256"
-	"encoding/hex"
+	"compress/gzip"
 	"encoding/json"
-	"flag"
 	"fmt"
 	"io"
+	"log"
+	"net"
 	"net/http"
+	"net/url"
 	"os"
 	"path/filepath"
 	"strings"
 	"time"
 
+	"slices"
+
+	"github.com/google/go-containerregistry/pkg/authn"
 	"github.com/google/go-containerregistry/pkg/name"
 	v1 "github.com/google/go-containerregistry/pkg/v1"
 	"github.com/google/go-containerregistry/pkg/v1/partial"
 	"github.com/google/go-containerregistry/pkg/v1/remote"
 	"github.com/google/go-containerregistry/pkg/v1/types"
-	"github.com/gookit/goutil/mathutil"
-	"github.com/gookit/goutil/x/fmtutil"
+	"golang.org/x/sync/errgroup"
 )
 
-<<<<<<< HEAD
 func main() {
-	image := flag.String("image", "docker.utpf.cn/docker.io/library/redis", "镜像名称:TAG")
-=======
-// 全局配置变量
-var globalConfig *Config
-
-// Validate 验证配置
-func (c *Config) Validate() error {
-	return validateConfig(c)
-}
-
-// parseCommandLineArgs 解析命令行参数
-func parseCommandLineArgs() (string, string) {
-	image := flag.String("image", "docker.utpf.cn/platform/edgeai-videostreamserver:V1.00.02.03_Omnisky", "镜像名称:TAG")
-	configPath := flag.String("config", "config.json", "配置文件路径")
->>>>>>> fea41a17
-	flag.Parse()
-	return *image, *configPath
-}
-
-// initializeApplication 初始化应用程序（配置加载、验证、系统初始化）
-func initializeApplication(configPath string) error {
-	// 加载配置
-	var err error
-	globalConfig, err = LoadConfig(configPath)
-	if err != nil {
-		// 临时使用标准log，因为logger还未初始化
-		LogWarn("加载配置文件失败，使用默认配置: %v", err)
-		globalConfig = DefaultConfig()
-	}
-
-	// 初始化日志系统
-	logLevel := ParseLogLevel(globalConfig.Logging.Level)
-	InitLogger(logLevel)
-	LogInfo("日志系统初始化完成，级别: %s", globalConfig.Logging.Level)
-
-	// 验证配置
-	if err := globalConfig.Validate(); err != nil {
-		return WrapError(ErrCodeConfigValidate, "配置验证失败", err)
-	}
-	LogInfo("配置验证通过")
-
-	// 初始化HTTP客户端
-	initHTTPClients()
-	LogInfo("HTTP客户端初始化完成")
-
-	// 初始化镜像流式下载器
-	initImageStreamer()
-	LogInfo("镜像流式下载器初始化完成")
-
+	image := "docker.utpf.cn/docker.io/library/redis"
+	cacheDir := "./cache"
+	if err := CacheImage(image, cacheDir, ImagePlatformAmd64, &authn.Basic{
+		Username: "admin",
+		Password: "Unitech@1998",
+	}); err != nil {
+		log.Fatal(err)
+	}
+
+	if err := CacheImage(image+":7", cacheDir, ImagePlatformAmd64, authn.Anonymous); err != nil {
+		log.Fatal(err)
+	}
+
+	out, err := os.Create("redis.tar.gz")
+	if err != nil {
+		log.Fatal(err)
+	}
+	defer out.Close()
+
+	err = ExportImage(ImagePlatformAmd64, out, cacheDir, image, image+":7")
+	if err != nil {
+		log.Fatal(err)
+	}
+}
+
+func ExportImage(platform ImagePlatform, w io.Writer, cacheDir string, images ...string) error {
+	writer, gzWriter := createTarGzWriter(w)
+	defer gzWriter.Close()
+	defer writer.Close()
+
+	allManifest := make([]map[string]interface{}, 0)
+	allRepositories := make(map[string]map[string]string)
+
+	layers := make([]string, 0)
+	for _, image := range images {
+		if len(strings.Split(image, ":")) != 2 {
+			image = image + ":latest"
+		}
+
+		manifestPath := filepath.Join(cacheDir, "manifest", platform.String(), url.QueryEscape(image)+".json")
+		manifestData, err := os.ReadFile(manifestPath)
+		if err != nil {
+			return fmt.Errorf("读取manifest失败: %w", err)
+		}
+		var manifest map[string]interface{}
+		if err = json.Unmarshal(manifestData, &manifest); err != nil {
+			return fmt.Errorf("反序列化manifest失败: %w", err)
+		}
+		allManifest = append(allManifest, manifest)
+		configPath := filepath.Join(cacheDir, "config", platform.String(), url.QueryEscape(image)+".json")
+		configData, err := os.ReadFile(configPath)
+		if err != nil {
+			return err
+		}
+
+		configFileName := manifest["Config"].(string)
+		if err = addFileToTar(writer, configFileName, configData); err != nil {
+			return err
+		}
+
+		repositoriesPath := filepath.Join(cacheDir, "repositories", platform.String(), url.QueryEscape(image)+".json")
+		repositoriesData, err := os.ReadFile(repositoriesPath)
+		if err != nil {
+			return err
+		}
+
+		var repositories map[string]map[string]string
+		if err := json.Unmarshal(repositoriesData, &repositories); err != nil {
+			return err
+		}
+
+		repoName, tag, _ := strings.Cut(image, ":")
+		if tag == "" {
+			tag = "latest"
+		}
+		allRepositories[repoName] = map[string]string{tag: image}
+
+		for _, layer := range manifest["Layers"].([]interface{}) {
+			layers = append(layers, layer.(string))
+		}
+	}
+
+	if allManifestData, err := json.Marshal(allManifest); err != nil {
+		return err
+	} else {
+		if err := addFileToTar(writer, "manifest.json", allManifestData); err != nil {
+			return err
+		}
+	}
+
+	if repositoriesData, err := json.Marshal(allRepositories); err != nil {
+		return err
+	} else {
+		if err := addFileToTar(writer, "repositories", repositoriesData); err != nil {
+			return err
+		}
+	}
+
+	for _, layer := range layers {
+		if layerData, err := os.ReadFile(filepath.Join(cacheDir, "layers", layer)); err != nil {
+			return err
+		} else {
+			if err := addFileToTar(writer, layer, layerData); err != nil {
+				return err
+			}
+		}
+	}
 	return nil
 }
 
-// prepareImageProcessing 准备镜像处理（解析镜像引用、获取描述符、创建输出目录）
-func prepareImageProcessing(imageName string) (*remote.Descriptor, string, error) {
-	LogInfo("开始准备镜像处理: %s", imageName)
-
-	imageRef, err := name.ParseReference(imageName)
-	if err != nil {
-		return nil, "", WrapError(ErrCodeImageParse, "解析镜像名称失败", err)
-	}
-	LogDebug("镜像引用解析成功: %s", imageRef.String())
-
-	desc, err := remote.Get(imageRef, globalImageStreamer.remoteOptions...)
-	if err != nil {
-		return nil, "", WrapError(ErrCodeNetworkError, "获取镜像 manifest 失败", err)
-	}
-	LogDebug("获取镜像 manifest 成功，媒体类型: %s", desc.MediaType)
-
-	// 创建输出目录
-	outputDir := "output"
-	if err = os.MkdirAll(outputDir, 0755); err != nil {
-		return nil, "", WrapError(ErrCodeFileOperation, "创建输出目录失败", err)
-	}
-	LogInfo("输出目录创建成功: %s", outputDir)
-
-	return desc, outputDir, nil
-}
-
-// processImage 处理镜像（根据类型选择处理方式）
-func processImage(desc *remote.Descriptor, existLayers []string, outputDir string, options *StreamOptions, imageRef string) error {
-	LogInfo("开始处理镜像，媒体类型: %s", desc.MediaType)
-
+func addFileToTar(writer *tar.Writer, filename string, data []byte) error {
+	header := &tar.Header{
+		Name: filename,
+		Size: int64(len(data)),
+		Mode: int64(os.ModePerm),
+	}
+	if err := writer.WriteHeader(header); err != nil {
+		return err
+	}
+	_, err := writer.Write(data)
+	return err
+}
+
+func createTarGzWriter(w io.Writer) (*tar.Writer, *gzip.Writer) {
+	gzWriter := gzip.NewWriter(w)
+	return tar.NewWriter(gzWriter), gzWriter
+}
+
+func CacheImage(image, cacheDir string, platform ImagePlatform, auth authn.Authenticator) error {
+	if len(strings.Split(image, ":")) != 2 {
+		image = image + ":latest"
+	}
+
+	imageRef, err := name.ParseReference(image)
+	if err != nil {
+		return fmt.Errorf("解析镜像名称失败: %w", err)
+	}
+
+	desc, err := remote.Get(imageRef,
+		// 认证
+		remote.WithAuth(auth),
+		// 代理客户端配置 - 适用于大文件传输
+		remote.WithTransport(&http.Transport{
+			DialContext: (&net.Dialer{
+				Timeout:   30 * time.Second,
+				KeepAlive: 30 * time.Second,
+			}).DialContext,
+			MaxIdleConns:          1000,
+			MaxIdleConnsPerHost:   1000,
+			IdleConnTimeout:       90 * time.Second,
+			TLSHandshakeTimeout:   10 * time.Second,
+			ExpectContinueTimeout: 1 * time.Second,
+			ResponseHeaderTimeout: 300 * time.Second,
+		}),
+	)
+	if err != nil {
+		return fmt.Errorf("获取镜像描述失败: %w", err)
+	}
+
+	options := &StreamOptions{
+		Compression:         true,
+		Platform:            platform,
+		UseCompressedLayers: true,
+	}
+	img, err := getImage(desc, options)
+	if err != nil {
+		return err
+	}
+	return streamImageLayers(img, cacheDir, options, image, 4)
+}
+
+func getImage(desc *remote.Descriptor, options *StreamOptions) (v1.Image, error) {
 	switch desc.MediaType {
 	case types.OCIImageIndex, types.DockerManifestList:
-		LogInfo("处理多平台镜像，选择平台: %s", options.Platform)
-		img, err := selectPlatformImage(desc, options)
-		if err != nil {
-			return WrapError(ErrCodeImageParse, "选择平台镜像失败", err)
-		}
-		return streamImageLayers(img, existLayers, outputDir, options, imageRef)
+		return selectPlatformImage(desc, options)
 	default:
-		LogInfo("处理单平台镜像")
-		img, err := desc.Image()
-		if err != nil {
-			return WrapError(ErrCodeImageParse, "获取镜像失败", err)
-		}
-		return streamImageLayers(img, existLayers, outputDir, options, imageRef)
-	}
-}
-
-// finalizeImageExport 完成镜像导出（组装tar文件）
-func finalizeImageExport(outputDir string) error {
-	if err := assembleImageTar(outputDir, "output.tar"); err != nil {
-		return WrapError(ErrCodeTarAssembly, "组装镜像 tar 文件失败", err)
-	}
-
-	LogInfo("镜像 tar 文件已成功创建: output.tar")
+		return desc.Image()
+	}
+}
+
+func streamImageLayers(img v1.Image, cacheDir string, options *StreamOptions, imageRef string, concurrency int) error {
+	if err := createCacheDirs(cacheDir, options.Platform.String()); err != nil {
+		return err
+	}
+
+	layers, err := img.Layers()
+	if err != nil {
+		return fmt.Errorf("获取镜像层失败: %w", err)
+	}
+
+	log.Printf("镜像包含 %d 层", len(layers))
+	return streamDockerFormatWithReturn(cacheDir, img, layers, imageRef, options, concurrency)
+}
+
+// streamDockerFormatWithReturn 生成Docker格式并返回manifest和repositories信息
+func createCacheDirs(cacheDir, platform string) error {
+	dirs := []string{
+		"layers",
+		"manifest/" + platform,
+		"repositories/" + platform,
+		"config/" + platform,
+	}
+	for _, dir := range dirs {
+		if err := os.MkdirAll(filepath.Join(cacheDir, dir), os.ModePerm); err != nil {
+			return fmt.Errorf("创建目录 %s 失败: %w", dir, err)
+		}
+	}
 	return nil
 }
 
-func main() {
-	imageName, configPath := parseCommandLineArgs()
-
-	if err := initializeApplication(configPath); err != nil {
-		LogFatal("应用程序初始化失败: %v", err)
-	}
-	existLayers, err := loadImageLayers()
-	if err != nil {
-		LogFatal("加载镜像层失败: %v", err)
-	}
-
-	desc, outputDir, err := prepareImageProcessing(imageName)
-	if err != nil {
-		LogFatal("准备镜像处理失败: %v", err)
-	}
-
-	options := &StreamOptions{
-		Compression:         true,
-		Platform:            "linux/amd64",
-		UseCompressedLayers: true,
-	}
-
-	if err := processImage(desc, existLayers, outputDir, options, imageName); err != nil {
-		LogFatal("处理镜像失败: %v", err)
-	}
-
-	if err := finalizeImageExport(outputDir); err != nil {
-		LogFatal("完成镜像导出失败: %v", err)
-	}
-}
-
-const maxRetries = 5
-
-// parseAuthHeader parses the Www-Authenticate header.
-func parseAuthHeader(header string) map[string]string {
-	authHeader := make(map[string]string)
-	parts := strings.SplitN(header, " ", 2)
-	if len(parts) == 2 && parts[0] == "Bearer" {
-		params := strings.Split(parts[1], ",")
-		for _, param := range params {
-			kv := strings.SplitN(param, "=", 2)
-			if len(kv) == 2 {
-				authHeader[kv[0]] = strings.Trim(kv[1], "\"")
-			}
-		}
-	}
-	return authHeader
-}
-
-// getFileSize 获取文件大小，如果文件不存在返回0
-func getFileSize(filePath string) int64 {
-	if stat, err := os.Stat(filePath); err == nil {
-		return stat.Size()
-	}
-	return 0
-}
-
-// validateFileIntegrity 验证文件完整性
-func validateFileIntegrity(filePath string, expectedDigest string) error {
-	file, err := os.Open(filePath)
-	if err != nil {
-		return WrapError(ErrCodeFileOperation, "无法打开文件进行校验", err)
-	}
-	defer file.Close()
-
-	hasher := sha256.New()
-	if _, err := io.Copy(hasher, file); err != nil {
-		return WrapError(ErrCodeFileOperation, "校验文件时计算哈希失败", err)
-	}
-
-	actualDigest := "sha256:" + hex.EncodeToString(hasher.Sum(nil))
-	if actualDigest != expectedDigest {
-		return WrapError(ErrCodeChecksumError, fmt.Sprintf("校验失败: 预期摘要 %s, 实际摘要 %s", expectedDigest, actualDigest), nil)
-	}
-
-	return nil
-}
-
-// downloadLayerWithRetry 带重试机制的层下载函数
-func downloadLayerWithRetry(imageRef name.Reference, layerURL string, destPath string, size int64, expectedDigest string) error {
-	client := &http.Client{
-		Timeout: 30 * time.Second,
-	}
-
-	// 检查文件是否已存在且完整
-	localSize := getFileSize(destPath)
-	if localSize > 0 && size > 0 && localSize == size {
-		// 验证文件完整性
-		if expectedDigest != "" {
-			if err := validateFileIntegrity(destPath, expectedDigest); err != nil {
-				LogWarn("文件存在但校验失败，重新下载: %s, 错误: %v", destPath, err)
-				if err := os.Remove(destPath); err != nil {
-					LogWarn("删除校验失败的文件时出错: %v", err)
-				}
-			} else {
-				LogInfo("文件已存在且校验通过: %s", destPath)
-				return nil
-			}
-		} else {
-			LogInfo("文件已存在且大小匹配: %s", destPath)
-			return nil
-		}
-	}
-
-	// Get auth token once with better error handling.
-	token, err := func() (string, error) {
-		authURL := fmt.Sprintf("https://%s/v2/", imageRef.Context().RegistryStr())
-		authClient := &http.Client{Timeout: 10 * time.Second}
-		resp, err := authClient.Get(authURL)
-		if err != nil {
-			if resp != nil {
-				resp.Body.Close()
-			}
-			return "", WrapError(ErrCodeNetworkError, "认证预请求失败", err)
-		}
-		defer func() {
-			if resp != nil && resp.Body != nil {
-				resp.Body.Close()
-			}
-		}()
-
-		if resp.StatusCode == http.StatusUnauthorized {
-			authHeader := parseAuthHeader(resp.Header.Get("Www-Authenticate"))
-			realm := authHeader["realm"]
-			service := authHeader["service"]
-			scope := authHeader["scope"]
-			if scope == "" {
-				scope = fmt.Sprintf("repository:%s:pull", imageRef.Context().RepositoryStr())
-			}
-
-			tokenURL := fmt.Sprintf("%s?service=%s&scope=%s", realm, service, scope)
-			tokenResp, err := authClient.Get(tokenURL)
-			if err != nil {
-				return "", WrapError(ErrCodeNetworkError, "获取 token 请求失败", err)
-			}
-			defer tokenResp.Body.Close()
-
-			if tokenResp.StatusCode != http.StatusOK {
-				bodyBytes, _ := io.ReadAll(tokenResp.Body)
-				return "", WrapError(ErrCodeAuthError, fmt.Sprintf("获取 token 失败，状态码: %d, 响应: %s", tokenResp.StatusCode, string(bodyBytes)), nil)
-			}
-
-			var tokenData struct {
-				Token string `json:"token"`
-			}
-			if err := json.NewDecoder(tokenResp.Body).Decode(&tokenData); err != nil {
-				return "", WrapError(ErrCodeAuthError, "解析 token 失败", err)
-			}
-			return tokenData.Token, nil
-		} else if resp.StatusCode != http.StatusOK {
-			return "", WrapError(ErrCodeAuthError, fmt.Sprintf("认证请求失败，状态码: %d", resp.StatusCode), nil)
-		}
-		return "", nil // No auth needed
-	}()
-
-	if err != nil {
-		return WrapError(ErrCodeAuthError, "认证失败", err)
-	}
-
-	for {
-		currentSize := getFileSize(destPath)
-
-		// 检查文件是否已完成下载并验证完整性
-		if size > 0 && currentSize == size {
-			LogInfo("层 %s 已下载完成，开始校验...", destPath)
-			if err := validateFileIntegrity(destPath, expectedDigest); err != nil {
-				LogError("校验失败: %v", err)
-				// 校验失败，删除文件并重新下载
-				if err := os.Remove(destPath); err != nil {
-					LogWarn("删除校验失败的文件 %s 时出错: %v", destPath, err)
-				}
-				continue // 继续外层循环重新下载
-			}
-			LogInfo("层 %s 校验成功", destPath)
-			return nil
-		}
-
-		// 检查文件大小是否超过预期
-		if size > 0 && currentSize > size {
-			LogWarn("文件 %s 大小 (%d) 超过预期 (%d)，截断并重新开始", destPath, currentSize, size)
-			if err := os.Truncate(destPath, 0); err != nil {
-				return WrapError(ErrCodeFileOperation, "无法截断文件", err)
-			}
-			currentSize = 0
-		}
-
-		// 重试下载逻辑
-		var lastErr error
-		var chunkDownloaded bool
-		for retries := 0; retries < maxRetries; {
-			// 重新获取当前文件大小
-			currentSize = getFileSize(destPath)
-
-			req, err := http.NewRequest("GET", layerURL, nil)
-			if err != nil {
-				return WrapError(ErrCodeNetworkError, "创建请求失败", err)
-			}
-
-			if token != "" {
-				req.Header.Set("Authorization", "Bearer "+token)
-			}
-			if currentSize > 0 {
-				req.Header.Set("Range", fmt.Sprintf("bytes=%d-", currentSize))
-				LogDebug("断点续传 layer(%s) 进度: %.2f%%", layerURL, mathutil.Percent(int(currentSize), int(size)))
-			} else {
-				retries++
-			}
-
-			resp, err := client.Do(req)
-			if err != nil {
-				lastErr = WrapError(ErrCodeNetworkError, "请求失败", err)
-				LogWarn("下载层 %s 时出错 (尝试 %d/%d): %v", destPath, retries+1, maxRetries, lastErr)
-				time.Sleep(time.Duration(retries+1) * 2 * time.Second) // 递增延迟
-				continue
-			}
-
-			// 使用匿名函数确保响应体正确关闭，避免defer在循环中的问题
-			func() {
-				defer func() {
-					if resp != nil && resp.Body != nil {
-						resp.Body.Close()
-					}
-				}()
-
-				var file *os.File
-				var openErr error
-
-				switch resp.StatusCode {
-				case http.StatusPartialContent:
-					file, openErr = os.OpenFile(destPath, os.O_WRONLY|os.O_APPEND, 0644)
-				case http.StatusOK:
-					if currentSize > 0 {
-						LogWarn("服务器不支持 Range 请求，将从头下载")
-						currentSize = 0 // Reset progress
-					}
-					file, openErr = os.OpenFile(destPath, os.O_CREATE|os.O_TRUNC|os.O_WRONLY, 0644)
-				default:
-					lastErr = WrapError(ErrCodeNetworkError, fmt.Sprintf("下载失败，状态码: %d", resp.StatusCode), nil)
-					LogWarn("下载层 %s 时出错 (尝试 %d/%d): %v", destPath, retries+1, maxRetries, lastErr)
-					time.Sleep(time.Duration(retries+1) * 2 * time.Second)
-					return // 从匿名函数返回，继续外层循环
-				}
-
-				if openErr != nil {
-					lastErr = WrapError(ErrCodeFileOperation, fmt.Sprintf("打开目标文件 %s 失败", destPath), openErr)
-					LogWarn("下载层 %s 时出错 (尝试 %d/%d): %v", destPath, retries+1, maxRetries, lastErr)
-					time.Sleep(time.Duration(retries+1) * 2 * time.Second)
-					return // 从匿名函数返回，继续外层循环
-				}
-
-				// 确保文件在使用后关闭
-				n, copyErr := io.Copy(file, resp.Body)
-				file.Close()
-
-				if copyErr != nil {
-					lastErr = WrapError(ErrCodeFileOperation, "复制层数据时出错", copyErr)
-					LogWarn("下载层 %s 时出错 (尝试 %d/%d): %v，本次写入 %d 字节", destPath, retries+1, maxRetries, lastErr, n)
-					time.Sleep(time.Duration(retries+1) * 2 * time.Second)
-					return // 从匿名函数返回，继续外层循环
-				}
-
-				LogDebug("成功写入 %d 字节到 %s", n, destPath)
-				chunkDownloaded = true
-			}() // 调用匿名函数
-
-			if chunkDownloaded {
-				break // Exit retry loop on success
-			}
-		}
-
-		if !chunkDownloaded {
-			return WrapError(ErrCodeImageDownload, fmt.Sprintf("经过 %d 次尝试后，层块下载失败", maxRetries), lastErr)
-		}
-	}
-}
-
-func loadImageLayers() ([]string, error) {
-	LogInfo("开始加载现有镜像层")
-	layers := []string{}
-
-<<<<<<< HEAD
-	sshClient := NewSSHClient("192.168.44.213", 22, "root", "Unitech@1998", "", "")
-=======
-	// 使用全局配置中的SSH连接信息
-	sshClient := NewSSHClient(
-		globalConfig.SSH.Host,
-		globalConfig.SSH.Port,
-		globalConfig.SSH.Username,
-		globalConfig.SSH.Password,
-		globalConfig.SSH.KeyFile,
-		"", // passphrase留空，如需要可在config中添加
-	)
-	LogDebug("尝试连接SSH: %s:%d", globalConfig.SSH.Host, globalConfig.SSH.Port)
->>>>>>> fea41a17
-	if err := sshClient.Connect(); err != nil {
-		return nil, WrapError(ErrCodeNetworkError, "SSH连接失败", err)
-	}
-	LogInfo("SSH连接成功")
-
-	defer sshClient.Disconnect()
-	command := "cd `docker info | grep 'Docker Root Dir' | awk '{print $4}'` && ls ./image/overlay2/distribution/diffid-by-digest/sha256"
-	LogDebug("执行SSH命令: %s", command)
-	if result, err := sshClient.ExecuteCommand(command); err != nil {
-		return nil, WrapError(ErrCodeNetworkError, "执行SSH命令失败", err)
-	} else {
-		layers = strings.Split(result.Stdout, "\n")
-		LogInfo("成功获取现有镜像层，共 %d 个", len(layers))
-	}
-
-	return layers, nil
-}
-
-func streamImageLayers(img v1.Image, existLayers []string, outputDir string, options *StreamOptions, imageRef string) error {
-	LogInfo("开始流式处理镜像层")
-
-	configFile, err := img.ConfigFile()
-	if err != nil {
-		return WrapError(ErrCodeImageParse, "获取镜像配置失败", err)
-	}
-	LogDebug("成功获取镜像配置")
-
-	layers, err := img.Layers()
-	if err != nil {
-		return WrapError(ErrCodeImageParse, "获取镜像层失败", err)
-	}
-
-	LogInfo("镜像包含 %d 层，将下载所有层以确保 Docker 兼容性", len(layers))
-	
-	// 为了确保生成的 tar 包完整且符合 Docker 标准，下载所有层
-	// 这解决了 manifest.json 引用的层文件在 tar 包中缺失的问题
-	return streamDockerFormatWithReturn(img, layers, configFile, imageRef, nil, nil, options, outputDir)
-}
-
-// streamDockerFormatWithReturn 生成Docker格式并返回manifest和repositories信息
-func streamDockerFormatWithReturn(img v1.Image, layers []v1.Layer, configFile *v1.ConfigFile, imageRef string, manifestOut *map[string]interface{}, repositoriesOut *map[string]map[string]string, options *StreamOptions, outputDir string) error {
-	LogInfo("开始生成Docker格式")
+func streamDockerFormatWithReturn(cacheDir string, img v1.Image, layers []v1.Layer, imageRef string, options *StreamOptions, concurrency int) error {
+	config, err := img.ConfigFile()
+	if err != nil {
+		return fmt.Errorf("获取镜像配置文件失败: %w", err)
+	}
+
+	configData, err := json.Marshal(config)
+	if err != nil {
+		return fmt.Errorf("序列化镜像配置文件失败: %w", err)
+	}
+
+	configPath := filepath.Join(cacheDir, "config", options.Platform.String(), url.QueryEscape(imageRef)+".json")
+	if err := os.WriteFile(configPath, configData, os.ModePerm); err != nil {
+		return fmt.Errorf("写入镜像配置文件失败: %w", err)
+	}
 
 	configDigest, err := img.ConfigName()
 	if err != nil {
-		return WrapError(ErrCodeImageParse, "获取配置摘要失败", err)
-	}
-
-	configData, err := json.Marshal(configFile)
-	if err != nil {
-		return WrapError(ErrCodeImageParse, "序列化配置文件失败", err)
-	}
-
-	configPath := fmt.Sprintf("%s/%s.json", outputDir, configDigest.String())
-	if err := os.WriteFile(configPath, configData, 0644); err != nil {
-		return WrapError(ErrCodeFileOperation, "写入配置文件失败", err)
-	}
-	LogDebug("配置文件已写入: %s", configPath)
-
-	// 记录所有层的摘要用于manifest
+		return fmt.Errorf("获取镜像配置哈希失败: %w", err)
+	}
+
 	layerDigests := make([]string, len(layers))
 	for i, layer := range layers {
 		digest, err := layer.Digest()
 		if err != nil {
-			return WrapError(ErrCodeImageParse, "获取层摘要失败", err)
+			return fmt.Errorf("获取层 %d 的哈希失败: %w", i, err)
 		}
 		layerDigests[i] = digest.String()
 	}
-	
-	// 下载所有层
+
+	var g errgroup.Group
+	g.SetLimit(concurrency)
+
 	for i, layer := range layers {
-		if err = func() error {
-			digest, err := layer.Digest()
-			if err != nil {
-				return WrapError(ErrCodeImageParse, "获取层摘要失败", err)
+		layer := layer
+		i := i
+		g.Go(func() error {
+			if err := saveLayer(layer, cacheDir, options.UseCompressedLayers); err != nil {
+				return fmt.Errorf("保存层 %s 失败: %w", layerDigests[i], err)
 			}
-			// digest 已在上面获取，这里直接使用
-
-			var layerSize int64
-
-			// 根据配置选择使用压缩层或未压缩层
-			if options != nil && options.UseCompressedLayers {
-				layerSize, err = layer.Size()
-			} else {
-				layerSize, err = partial.UncompressedSize(layer)
+			log.Printf("已处理层 %d/%d, digest: %s", i+1, len(layers), layerDigests[i])
+			return nil
+		})
+	}
+
+	if err := g.Wait(); err != nil {
+		return fmt.Errorf("保存层时发生错误: %w", err)
+	}
+
+	return writeMetadata(cacheDir, imageRef, configDigest.String(), layerDigests, options.Platform.String())
+}
+
+func saveLayer(layer v1.Layer, cacheDir string, useCompressed bool) error {
+	digest, err := layer.Digest()
+	if err != nil {
+		return err
+	}
+	digestStr := digest.String()
+
+	var layerReader io.ReadCloser
+	var layerSize int64
+
+	if useCompressed {
+		layerReader, err = layer.Compressed()
+		layerSize, err = layer.Size()
+	} else {
+		layerReader, err = layer.Uncompressed()
+		layerSize, err = partial.UncompressedSize(layer)
+	}
+	if err != nil {
+		return err
+	}
+	defer layerReader.Close()
+
+	layerPath := filepath.Join(cacheDir, "layers", digestStr+".tar")
+	if info, err := os.Stat(layerPath); err == nil {
+		if info.Size() == layerSize {
+			return nil // 文件已存在且大小正确，跳过
+		}
+	} else if !os.IsNotExist(err) {
+		return err // 其他Stat错误
+	}
+
+	layerFile, err := os.OpenFile(layerPath, os.O_CREATE|os.O_WRONLY, os.ModePerm)
+	if err != nil {
+		return err
+	}
+	defer layerFile.Close()
+
+	_, err = io.Copy(layerFile, layerReader)
+	return err
+}
+
+func layerPaths(digests []string) []string {
+	paths := make([]string, len(digests))
+	for i, digest := range digests {
+		paths[i] = digest + ".tar"
+	}
+	return paths
+}
+
+func writeMetadata(cacheDir, imageRef, configDigest string, layerDigests []string, platform string) error {
+	manifest := map[string]interface{}{
+		"Config":   configDigest + ".json",
+		"RepoTags": []string{imageRef},
+		"Layers":   layerPaths(layerDigests),
+	}
+
+	manifestData, err := json.Marshal(manifest)
+	if err != nil {
+		return fmt.Errorf("序列化manifest失败: %w", err)
+	}
+
+	manifestPath := filepath.Join(cacheDir, "manifest", platform, url.QueryEscape(imageRef)+".json")
+	if err := os.WriteFile(manifestPath, manifestData, os.ModePerm); err != nil {
+		return err
+	}
+
+	repositories := make(map[string]map[string]string)
+	repoName, tag, _ := strings.Cut(imageRef, ":")
+	if tag == "" {
+		tag = "latest"
+	}
+	repositories[repoName] = map[string]string{tag: configDigest}
+
+	repositoriesData, err := json.Marshal(repositories)
+	if err != nil {
+		return fmt.Errorf("序列化repositories失败: %w", err)
+	}
+
+	repositoriesPath := filepath.Join(cacheDir, "repositories", platform, url.QueryEscape(imageRef)+".json")
+	return os.WriteFile(repositoriesPath, repositoriesData, os.ModePerm)
+}
+
+func selectPlatformImage(desc *remote.Descriptor, options *StreamOptions) (v1.Image, error) {
+	index, err := desc.ImageIndex()
+	if err != nil {
+		return nil, fmt.Errorf("获取镜像索引失败: %w", err)
+	}
+
+	manifest, err := index.IndexManifest()
+	if err != nil {
+		return nil, fmt.Errorf("获取索引清单失败: %w", err)
+	}
+
+	var selectedDesc *v1.Descriptor
+	idx := slices.IndexFunc(manifest.Manifests, func(m v1.Descriptor) bool {
+		return m.Platform != nil &&
+			m.Platform.OS == options.Platform.OS &&
+			m.Platform.Architecture == options.Platform.Arch &&
+			m.Platform.Variant == options.Platform.Variant
+	})
+
+	if idx != -1 {
+		selectedDesc = &manifest.Manifests[idx]
+	} else {
+		selectedDesc = nil
+	}
+
+	if selectedDesc == nil {
+		return nil, fmt.Errorf("未找到与 '%s' 匹配的平台镜像。可用平台: %s", options.Platform.String(), getAvailablePlatforms(manifest))
+	}
+
+	img, err := index.Image(selectedDesc.Digest)
+	if err != nil {
+		return nil, fmt.Errorf("获取选中镜像失败: %w", err)
+	}
+
+	return img, nil
+}
+
+func getAvailablePlatforms(manifest *v1.IndexManifest) string {
+	var availablePlatforms []string
+	for _, m := range manifest.Manifests {
+		if m.Platform != nil {
+			platformStr := fmt.Sprintf("%s/%s", m.Platform.OS, m.Platform.Architecture)
+			if m.Platform.Variant != "" {
+				platformStr += "/" + m.Platform.Variant
 			}
-			LogInfo("下载 layer %s 大小: %s", digest.String(), fmtutil.HumanSize(uint64(layerSize)))
-
-			if err != nil {
-				return WrapError(ErrCodeImageParse, "获取层大小失败", err)
-			}
-
-			layerPath := fmt.Sprintf("%s/%s.tar", outputDir, digest.String())
-
-			// 构建层下载的 URL
-			imageRefInfo, err := name.ParseReference(imageRef)
-			if err != nil {
-				return WrapError(ErrCodeImageParse, "解析镜像引用失败", err)
-			}
-			registryStr := imageRefInfo.Context().RegistryStr()
-			repositoryStr := imageRefInfo.Context().RepositoryStr()
-			layerURL := fmt.Sprintf("https://%s/v2/%s/blobs/%s", registryStr, repositoryStr, digest.String())
-			LogDebug("构建层下载URL: %s", layerURL)
-
-			// 调用优化后的下载函数，它会处理断点续传和校验
-			if err := downloadLayerWithRetry(imageRefInfo, layerURL, layerPath, layerSize, digest.String()); err != nil {
-				return WrapError(ErrCodeImageDownload, fmt.Sprintf("通过 REST 下载层 %s 失败", digest.String()), err)
-			}
-
-			return nil
-		}(); err != nil {
-			return err
-		}
-
-		LogInfo("已处理层 %d/%d", i+1, len(layers))
-	}
-
-	// 构建单个镜像的manifest信息
-	singleManifest := map[string]interface{}{
-		"Config":   configDigest.String() + ".json",
-		"RepoTags": []string{imageRef},
-		"Layers": func() []string {
-			var layerFiles []string
-			for _, digest := range layerDigests {
-				layerFiles = append(layerFiles, digest+".tar")
-			}
-			return layerFiles
-		}(),
-	}
-
-	// 构建repositories信息
-	repositories := make(map[string]map[string]string)
-	i := strings.LastIndex(imageRef, ":")
-	if i > -1 {
-		repoName := imageRef[:i]
-		tag := imageRef[i+1:]
-		repositories[repoName] = map[string]string{tag: configDigest.String()}
-	}
-
-	// 如果是批量下载，返回信息而不写入文件
-	if manifestOut != nil && repositoriesOut != nil {
-		*manifestOut = singleManifest
-		*repositoriesOut = repositories
-		return nil
-	}
-
-	// 单镜像下载，直接写入manifest.json
-	manifest := []map[string]interface{}{singleManifest}
-
-	manifestData, err := json.Marshal(manifest)
-	if err != nil {
-		return WrapError(ErrCodeFileOperation, "序列化manifest失败", err)
-	}
-
-	manifestPath := fmt.Sprintf("%s/manifest.json", outputDir)
-	if err = os.WriteFile(manifestPath, manifestData, 0644); err != nil {
-		return WrapError(ErrCodeFileOperation, "写入manifest.json失败", err)
-	}
-	LogInfo("manifest.json已写入: %s", manifestPath)
-
-	// 写入repositories文件
-	repositoriesData, err := json.Marshal(repositories)
-	if err != nil {
-		return WrapError(ErrCodeFileOperation, "序列化repositories失败", err)
-	}
-
-	repositoriesPath := fmt.Sprintf("%s/repositories", outputDir)
-	if err := os.WriteFile(repositoriesPath, repositoriesData, 0644); err != nil {
-		return WrapError(ErrCodeFileOperation, "写入repositories文件失败", err)
-	}
-	LogInfo("repositories文件已写入: %s", repositoriesPath)
-
-	return nil
-}
-
-func assembleImageTar(outputDir, tarPath string) error {
-	LogInfo("开始组装镜像tar文件: %s", tarPath)
-	// 打开 manifest.json 文件
-	manifestPath := filepath.Join(outputDir, "manifest.json")
-	manifestData, err := os.ReadFile(manifestPath)
-	if err != nil {
-		return WrapError(ErrCodeFileOperation, "读取 manifest.json 失败", err)
-	}
-
-	var manifest []map[string]interface{}
-	if err = json.Unmarshal(manifestData, &manifest); err != nil {
-		return WrapError(ErrCodeImageParse, "解析 manifest.json 失败", err)
-	}
-
-	if len(manifest) == 0 {
-		return WrapError(ErrCodeImageParse, "manifest.json 为空或格式不正确", nil)
-	}
-
-	// 创建 tar 文件
-	tarFile, err := os.Create(tarPath)
-	if err != nil {
-		return WrapError(ErrCodeFileOperation, "创建 tar 文件失败", err)
-	}
-	defer tarFile.Close()
-
-	tw := tar.NewWriter(tarFile)
-	defer tw.Close()
-
-	// 添加 manifest.json 到 tar
-	LogDebug("添加 manifest.json 到 tar")
-	if err := addFileToTar(tw, manifestPath, "manifest.json"); err != nil {
-		return WrapError(ErrCodeTarAssembly, "添加 manifest.json 到 tar 失败", err)
-	}
-
-	// 添加 repositories 文件到 tar
-	repositoriesPath := filepath.Join(outputDir, "repositories")
-	if _, err := os.Stat(repositoriesPath); err == nil {
-		LogDebug("添加 repositories 到 tar")
-		if err = addFileToTar(tw, repositoriesPath, "repositories"); err != nil {
-			return WrapError(ErrCodeTarAssembly, "添加 repositories 到 tar 失败", err)
-		}
-	} else if !os.IsNotExist(err) {
-		return WrapError(ErrCodeFileOperation, "检查 repositories 文件失败", err)
-	}
-
-	// 遍历 manifest 中的每个镜像配置
-	for _, m := range manifest {
-		// 添加配置文件
-		if config, ok := m["Config"].(string); ok {
-			configPath := filepath.Join(outputDir, config)
-			LogDebug("添加配置文件 %s 到 tar", config)
-			if err := addFileToTar(tw, configPath, config); err != nil {
-				return WrapError(ErrCodeTarAssembly, fmt.Sprintf("添加配置文件 %s 到 tar 失败", config), err)
-			}
-		}
-
-		// 添加层文件
-		if layers, ok := m["Layers"].([]interface{}); ok {
-			for _, layer := range layers {
-				if layerPath, ok := layer.(string); ok {
-					fullLayerPath := filepath.Join(outputDir, layerPath)
-					
-					LogDebug("添加层文件 %s 到 tar", layerPath)
-					if err := addFileToTar(tw, fullLayerPath, layerPath); err != nil {
-						return WrapError(ErrCodeTarAssembly, fmt.Sprintf("添加层文件 %s 到 tar 失败", layerPath), err)
-					}
-				}
-			}
-		}
-	}
-
-	LogInfo("tar文件组装完成: %s", tarPath)
-
-	return nil
-}
-
-func addFileToTar(tw *tar.Writer, filePath, nameInTar string) error {
-	file, err := os.Open(filePath)
-	if err != nil {
-		return WrapError(ErrCodeFileOperation, fmt.Sprintf("打开文件 %s 失败", filePath), err)
-	}
-	defer file.Close()
-
-	stat, err := file.Stat()
-	if err != nil {
-		return WrapError(ErrCodeFileOperation, fmt.Sprintf("获取文件 %s 信息失败", filePath), err)
-	}
-
-	hdr := &tar.Header{
-		Name: nameInTar,
-		Mode: 0644,
-		Size: stat.Size(),
-	}
-
-	if err := tw.WriteHeader(hdr); err != nil {
-		return WrapError(ErrCodeTarAssembly, fmt.Sprintf("写入tar头信息失败: %s", nameInTar), err)
-	}
-
-	if _, err := io.Copy(tw, file); err != nil {
-		return WrapError(ErrCodeTarAssembly, fmt.Sprintf("复制文件内容到tar失败: %s", nameInTar), err)
-	}
-
-	return nil
-}
-
-func selectPlatformImage(desc *remote.Descriptor, options *StreamOptions) (v1.Image, error) {
-	LogInfo("开始选择平台镜像")
-	index, err := desc.ImageIndex()
-	if err != nil {
-		return nil, WrapError(ErrCodeImageParse, "获取镜像索引失败", err)
-	}
-
-	manifest, err := index.IndexManifest()
-	if err != nil {
-		return nil, WrapError(ErrCodeImageParse, "获取索引清单失败", err)
-	}
-	LogDebug("镜像索引包含 %d 个清单", len(manifest.Manifests))
-
-	// 选择合适的平台
-	var selectedDesc *v1.Descriptor
-	for _, m := range manifest.Manifests {
-		if m.Platform == nil {
-			continue
-		}
-
-		if options.Platform != "" {
-			platformParts := strings.Split(options.Platform, "/")
-			if len(platformParts) >= 2 {
-				targetOS := platformParts[0]
-				targetArch := platformParts[1]
-				targetVariant := ""
-				if len(platformParts) >= 3 {
-					targetVariant = platformParts[2]
-				}
-
-				if m.Platform.OS == targetOS &&
-					m.Platform.Architecture == targetArch &&
-					m.Platform.Variant == targetVariant {
-					selectedDesc = &m
-					break
-				}
-			}
-		} else if m.Platform.OS == "linux" && m.Platform.Architecture == "amd64" {
-			selectedDesc = &m
-			break
-		}
-	}
-
-	if selectedDesc == nil && len(manifest.Manifests) > 0 {
-		selectedDesc = &manifest.Manifests[0]
-	}
-
-	if selectedDesc == nil {
-		return nil, WrapError(ErrCodeImageParse, "未找到合适的平台镜像", nil)
-	}
-
-	LogInfo("选择平台: %s/%s", selectedDesc.Platform.OS, selectedDesc.Platform.Architecture)
-	img, err := index.Image(selectedDesc.Digest)
-	if err != nil {
-		return nil, WrapError(ErrCodeImageParse, "获取选中镜像失败", err)
-	}
-
-	LogInfo("平台镜像选择完成")
-	return img, nil
+			availablePlatforms = append(availablePlatforms, platformStr)
+		}
+	}
+	return strings.Join(availablePlatforms, ", ")
+}
+
+type ImagePlatform struct {
+	OS      string
+	Arch    string
+	Variant string
+}
+
+func (p ImagePlatform) String() string {
+	if p.Variant != "" {
+		return p.OS + "/" + p.Arch + "/" + p.Variant
+	}
+	return p.OS + "/" + p.Arch
+}
+
+var (
+	ImagePlatformAmd64    ImagePlatform = ImagePlatform{OS: "linux", Arch: "amd64"}
+	ImagePlatformArmV5    ImagePlatform = ImagePlatform{OS: "linux", Arch: "arm", Variant: "v5"}
+	ImagePlatformArmV7    ImagePlatform = ImagePlatform{OS: "linux", Arch: "arm", Variant: "v7"}
+	ImagePlatformArm64V8  ImagePlatform = ImagePlatform{OS: "linux", Arch: "arm64", Variant: "v8"}
+	ImagePlatformI386     ImagePlatform = ImagePlatform{OS: "linux", Arch: "386"}
+	ImagePlatformMips64le ImagePlatform = ImagePlatform{OS: "linux", Arch: "mips64le"}
+	ImagePlatformPpc64le  ImagePlatform = ImagePlatform{OS: "linux", Arch: "ppc64le"}
+	ImagePlatformS390x    ImagePlatform = ImagePlatform{OS: "linux", Arch: "s390x"}
+)
+
+// StreamOptions 下载选项
+type StreamOptions struct {
+	Platform            ImagePlatform
+	Compression         bool // 是否压缩，默认压缩
+	UseCompressedLayers bool // 是否保存原始压缩层，默认开启
 }